[tool.ruff]
line-length = 88
target-version = "py313"

[tool.ruff.lint]
select = [
    "E",  # pycodestyle errors
    "W",  # pycodestyle warnings
    "F",  # Pyflakes
    "I",  # isort
    "B",  # flake8-bugbear
    "C4", # flake8-comprehensions
    "UP", # pyupgrade
]
ignore = ["E501"]

[tool.ruff.format]
quote-style = "double"
docstring-code-format = true

[tool.mypy]
python_version = "3.13"
warn_return_any = true
warn_unused_configs = true
ignore_missing_imports = true
# exclude = ["tests/"]

# --- Configuration for python-semantic-release ---
[tool.semantic_release]
<<<<<<< HEAD
# version_source = "poetry"
version_source = "toml"
version_toml = ["pyproject.toml:tool.poetry.version"]
remote.token = "GITHUB_TOKEN"
=======
# version_source = "poetry" # This was the old setting, likely causing issues with version_toml
version_source = "toml" # Explicitly set to toml if you want to use version_toml
version_toml = ["pyproject.toml:tool.poetry.version"] # Corrected: expects a list of strings
>>>>>>> d14e1008

[tool.semantic_release.branches.release-test]
match = "release-test"
prerelease = true
prerelease_token = "rc"

version_variables = [
    "custom_components/hdg_boiler/manifest.json:version:nf"
]

changelog_file = "CHANGELOG.md"

build_command = "bash scripts/build_hacs_zip.sh"
assets = ["dist/hdg_boiler.zip"]

upload_to_pypi = false
upload_to_release = true

commit_analyzer = "semantic_release.commit_analyzer.tag_analyzer"
parser_options = { allowed_tags = ["conventional_commits"] }
tag_format = "v{version}"

# --- Poetry Configuration ---
[tool.poetry]
name = "hdg_boiler"
version = "0.10.3"
description = "Home Assistant Custom Component for HDG Bavaria Boilers"
authors = ["@banter240"]
license = "GPL-3.0"
readme = "README.md"

[tool.poetry.dependencies]
python = "^3.12"
homeassistant = ">=2024.6.0"

[tool.poetry.group.dev.dependencies]
pytest = "^7.0"
pytest-cov = "^4.0"
pytest-homeassistant-custom-component = "^0.13"

# Recommended development tools:
ruff = "^0.4.0"
mypy = "^1.9.0"
pre-commit = "^3.7.0"
python-semantic-release = "^9.0.0"

[build-system]
requires = ["poetry-core>=1.0.0"]
build-backend = "poetry.core.masonry.api"
<|MERGE_RESOLUTION|>--- conflicted
+++ resolved
@@ -1,88 +1,81 @@
-[tool.ruff]
-line-length = 88
-target-version = "py313"
-
-[tool.ruff.lint]
-select = [
-    "E",  # pycodestyle errors
-    "W",  # pycodestyle warnings
-    "F",  # Pyflakes
-    "I",  # isort
-    "B",  # flake8-bugbear
-    "C4", # flake8-comprehensions
-    "UP", # pyupgrade
-]
-ignore = ["E501"]
-
-[tool.ruff.format]
-quote-style = "double"
-docstring-code-format = true
-
-[tool.mypy]
-python_version = "3.13"
-warn_return_any = true
-warn_unused_configs = true
-ignore_missing_imports = true
-# exclude = ["tests/"]
-
-# --- Configuration for python-semantic-release ---
-[tool.semantic_release]
-<<<<<<< HEAD
-# version_source = "poetry"
-version_source = "toml"
-version_toml = ["pyproject.toml:tool.poetry.version"]
-remote.token = "GITHUB_TOKEN"
-=======
-# version_source = "poetry" # This was the old setting, likely causing issues with version_toml
-version_source = "toml" # Explicitly set to toml if you want to use version_toml
-version_toml = ["pyproject.toml:tool.poetry.version"] # Corrected: expects a list of strings
->>>>>>> d14e1008
-
-[tool.semantic_release.branches.release-test]
-match = "release-test"
-prerelease = true
-prerelease_token = "rc"
-
-version_variables = [
-    "custom_components/hdg_boiler/manifest.json:version:nf"
-]
-
-changelog_file = "CHANGELOG.md"
-
-build_command = "bash scripts/build_hacs_zip.sh"
-assets = ["dist/hdg_boiler.zip"]
-
-upload_to_pypi = false
-upload_to_release = true
-
-commit_analyzer = "semantic_release.commit_analyzer.tag_analyzer"
-parser_options = { allowed_tags = ["conventional_commits"] }
-tag_format = "v{version}"
-
-# --- Poetry Configuration ---
-[tool.poetry]
-name = "hdg_boiler"
-version = "0.10.3"
-description = "Home Assistant Custom Component for HDG Bavaria Boilers"
-authors = ["@banter240"]
-license = "GPL-3.0"
-readme = "README.md"
-
-[tool.poetry.dependencies]
-python = "^3.12"
-homeassistant = ">=2024.6.0"
-
-[tool.poetry.group.dev.dependencies]
-pytest = "^7.0"
-pytest-cov = "^4.0"
-pytest-homeassistant-custom-component = "^0.13"
-
-# Recommended development tools:
-ruff = "^0.4.0"
-mypy = "^1.9.0"
-pre-commit = "^3.7.0"
-python-semantic-release = "^9.0.0"
-
-[build-system]
-requires = ["poetry-core>=1.0.0"]
-build-backend = "poetry.core.masonry.api"
+[tool.ruff]
+line-length = 88
+target-version = "py313"
+
+[tool.ruff.lint]
+select = [
+    "E",  # pycodestyle errors
+    "W",  # pycodestyle warnings
+    "F",  # Pyflakes
+    "I",  # isort
+    "B",  # flake8-bugbear
+    "C4", # flake8-comprehensions
+    "UP", # pyupgrade
+]
+ignore = ["E501"]
+
+[tool.ruff.format]
+quote-style = "double"
+docstring-code-format = true
+
+[tool.mypy]
+python_version = "3.13"
+warn_return_any = true
+warn_unused_configs = true
+ignore_missing_imports = true
+# exclude = ["tests/"]
+
+# --- Configuration for python-semantic-release ---
+[tool.semantic_release]
+version_source = "toml"
+version_toml = ["pyproject.toml:tool.poetry.version"]
+remote.token = "GITHUB_TOKEN"
+
+[tool.semantic_release.branches.release-test]
+match = "release-test"
+prerelease = true
+prerelease_token = "rc"
+
+version_variables = [
+    "custom_components/hdg_boiler/manifest.json:version:nf"
+]
+
+changelog_file = "CHANGELOG.md"
+
+build_command = "bash scripts/build_hacs_zip.sh"
+assets = ["dist/hdg_boiler.zip"]
+
+upload_to_pypi = false
+upload_to_release = true
+
+commit_analyzer = "semantic_release.commit_analyzer.tag_analyzer"
+parser_options = { allowed_tags = ["conventional_commits"] }
+tag_format = "v{version}"
+
+# --- Poetry Configuration ---
+[tool.poetry]
+name = "hdg_boiler"
+version = "0.10.3"
+description = "Home Assistant Custom Component for HDG Bavaria Boilers"
+authors = ["@banter240"]
+license = "GPL-3.0"
+readme = "README.md"
+
+[tool.poetry.dependencies]
+python = "^3.12"
+homeassistant = ">=2024.6.0"
+
+[tool.poetry.group.dev.dependencies]
+pytest = "^7.0"
+pytest-cov = "^4.0"
+pytest-homeassistant-custom-component = "^0.13"
+
+# Recommended development tools:
+ruff = "^0.4.0"
+mypy = "^1.9.0"
+pre-commit = "^3.7.0"
+python-semantic-release = "^9.0.0"
+
+[build-system]
+requires = ["poetry-core>=1.0.0"]
+build-backend = "poetry.core.masonry.api"