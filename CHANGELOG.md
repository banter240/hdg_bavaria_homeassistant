--- conflicted
+++ resolved
@@ -1,21 +1,4 @@
-<<<<<<< HEAD
-## [1.0.0-dev.2](https://github.com/banter240/hdg_bavaria_homeassistant/compare/v1.0.0-dev.1...v1.0.0-dev.2) (2026-01-03)
-
-### 🐛 Bug Fixes
-
-* fix: resolve diagnostics AttributeError and refactor coordinator state
-
-- Fix AttributeError/HTTP 500 during diagnostics download by implementing robust data retrieval.
-- Refactor internal coordinator polling state to a type-safe dataclass (PollingState).
-- Implement public get_diagnostics_state() accessor to avoid private attribute exposure.
-- Improve diagnostics with real UTC timestamps and properly labeled monotonic values.
-- Clean up code duplication, syntax errors, and satisfy MyPy/Ruff requirements.
-- Revert version string in manifest to 0.13.0-dev.2.
-
-## [1.0.0-dev.1](https://github.com/banter240/hdg_bavaria_homeassistant/compare/v0.13.0-dev.1...v1.0.0-dev.1) (2025-12-23)
-=======
 ## [1.0.0](https://github.com/banter240/hdg_bavaria_homeassistant/compare/v0.12.0...v1.0.0) (2025-12-23)
->>>>>>> e171a45e
 
 ### ⚠ BREAKING CHANGES
 
@@ -38,8 +21,6 @@
 - **HACS/CI:** Fixed manifest.json and hacs.json by removing invalid/deprecated keys ('brand', 'category', 'zip_release') to pass official Home Assistant and HACS validation checks.
 - **translations:** Standardized 'HC1' naming prefix in English and added support for holiday mode translations in status sensors.
 
-<<<<<<< HEAD
-=======
 * feat(entities): add support for HK2, WW1, Buffer 2 and pellet sensors
 
 - Add comprehensive sensor and control support for Heating Circuit 2 (HK2), Domestic Hot Water 1 (WW1), Buffer 2, and pellet storage monitoring.
@@ -54,7 +35,6 @@
 - Update CI/CD workflow to enable automated semantic releases from the 'dev' branch.
 - Address all Sourcery code quality, architecture, and performance review suggestions.
 
->>>>>>> e171a45e
 ## [0.13.0-dev.1](https://github.com/banter240/hdg_bavaria_homeassistant/compare/v0.12.0...v0.13.0-dev.1) (2025-12-22)
 
 ### ✨ New Features
