{
  "domain": "hdg_boiler",
  "name": "HDG Bavaria Boiler",
  "codeowners": [
    "@banter240"
  ],
  "config_flow": true,
  "dependencies": [
    "http"
  ],
  "documentation": "https://github.com/banter240/hdg_bavaria_homeassistant",
  "iot_class": "local_polling",
  "issue_tracker": "https://github.com/banter240/hdg_bavaria_homeassistant/issues",
  "requirements": [],
<<<<<<< HEAD
  "version": "1.0.0-dev.2"
=======
  "version": "1.0.0"
>>>>>>> e171a45e
}<|MERGE_RESOLUTION|>--- conflicted
+++ resolved
@@ -12,9 +12,5 @@
   "iot_class": "local_polling",
   "issue_tracker": "https://github.com/banter240/hdg_bavaria_homeassistant/issues",
   "requirements": [],
-<<<<<<< HEAD
-  "version": "1.0.0-dev.2"
-=======
   "version": "1.0.0"
->>>>>>> e171a45e
 }